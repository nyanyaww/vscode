/*---------------------------------------------------------------------------------------------
 *  Copyright (c) Microsoft Corporation. All rights reserved.
 *  Licensed under the MIT License. See License.txt in the project root for license information.
 *--------------------------------------------------------------------------------------------*/

import { workspace, WorkspaceFoldersChangeEvent, Uri, window, Event, EventEmitter, QuickPickItem, Disposable, SourceControl, SourceControlResourceGroup, TextEditor, Memento, OutputChannel } from 'vscode';
import { Repository, RepositoryState } from './repository';
import { memoize, sequentialize, debounce } from './decorators';
import { dispose, anyEvent, filterEvent, isDescendant, firstIndex, pathEquals } from './util';
import { Git } from './git';
import * as path from 'path';
import * as fs from 'fs';
import * as nls from 'vscode-nls';
import { fromGitUri } from './uri';
import { GitErrorCodes, APIState as State } from './api/git';

const localize = nls.loadMessageBundle();

class RepositoryPick implements QuickPickItem {
	@memoize get label(): string {
		return path.basename(this.repository.root);
	}

	@memoize get description(): string {
		return [this.repository.headLabel, this.repository.syncLabel]
			.filter(l => !!l)
			.join(' ');
	}

	constructor(public readonly repository: Repository, public readonly index: number) { }
}

export interface ModelChangeEvent {
	repository: Repository;
	uri: Uri;
}

export interface OriginalResourceChangeEvent {
	repository: Repository;
	uri: Uri;
}

interface OpenRepository extends Disposable {
	repository: Repository;
}

export class Model {

	private _onDidOpenRepository = new EventEmitter<Repository>();
	readonly onDidOpenRepository: Event<Repository> = this._onDidOpenRepository.event;

	private _onDidCloseRepository = new EventEmitter<Repository>();
	readonly onDidCloseRepository: Event<Repository> = this._onDidCloseRepository.event;

	private _onDidChangeRepository = new EventEmitter<ModelChangeEvent>();
	readonly onDidChangeRepository: Event<ModelChangeEvent> = this._onDidChangeRepository.event;

	private _onDidChangeOriginalResource = new EventEmitter<OriginalResourceChangeEvent>();
	readonly onDidChangeOriginalResource: Event<OriginalResourceChangeEvent> = this._onDidChangeOriginalResource.event;

	private openRepositories: OpenRepository[] = [];
	get repositories(): Repository[] { return this.openRepositories.map(r => r.repository); }

	private possibleGitRepositoryPaths = new Set<string>();

	private _onDidChangeState = new EventEmitter<State>();
	readonly onDidChangeState = this._onDidChangeState.event;

	private _state: State = 'uninitialized';
	get state(): State { return this._state; }

	setState(state: State): void {
		this._state = state;
		this._onDidChangeState.fire(state);
	}

	private disposables: Disposable[] = [];

	constructor(readonly git: Git, private globalState: Memento, private outputChannel: OutputChannel) {
		workspace.onDidChangeWorkspaceFolders(this.onDidChangeWorkspaceFolders, this, this.disposables);
		window.onDidChangeVisibleTextEditors(this.onDidChangeVisibleTextEditors, this, this.disposables);
		workspace.onDidChangeConfiguration(this.onDidChangeConfiguration, this, this.disposables);

		const fsWatcher = workspace.createFileSystemWatcher('**');
		this.disposables.push(fsWatcher);

		const onWorkspaceChange = anyEvent(fsWatcher.onDidChange, fsWatcher.onDidCreate, fsWatcher.onDidDelete);
		const onGitRepositoryChange = filterEvent(onWorkspaceChange, uri => /\/\.git/.test(uri.path));
		const onPossibleGitRepositoryChange = filterEvent(onGitRepositoryChange, uri => !this.getRepository(uri));
		onPossibleGitRepositoryChange(this.onPossibleGitRepositoryChange, this, this.disposables);

		this.doInitialScan().finally(() => this.setState('initialized'));
	}

	private async doInitialScan(): Promise<void> {
		await Promise.all([
			this.onDidChangeWorkspaceFolders({ added: workspace.workspaceFolders || [], removed: [] }),
			this.onDidChangeVisibleTextEditors(window.visibleTextEditors),
			this.scanWorkspaceFolders()
		]);
	}

	/**
	 * Scans the first level of each workspace folder, looking
	 * for git repositories.
	 */
	private async scanWorkspaceFolders(): Promise<void> {
		const config = workspace.getConfiguration('git');
		const autoRepositoryDetection = config.get<boolean | 'subFolders' | 'openEditors'>('autoRepositoryDetection');

		if (autoRepositoryDetection !== true && autoRepositoryDetection !== 'subFolders') {
			return;
		}

		for (const folder of workspace.workspaceFolders || []) {
			const root = folder.uri.fsPath;

			try {
				const children = await new Promise<string[]>((c, e) => fs.readdir(root, (err, r) => err ? e(err) : c(r)));

				children
					.filter(child => child !== '.git')
					.forEach(child => this.openRepository(path.join(root, child)));

				const folderConfig = workspace.getConfiguration('git', folder.uri);
				const paths = folderConfig.get<string[]>('scanRepositories') || [];

				for (const possibleRepositoryPath of paths) {
					if (path.isAbsolute(possibleRepositoryPath)) {
						console.warn(localize('not supported', "Absolute paths not supported in 'git.scanRepositories' setting."));
						continue;
					}

					this.openRepository(path.join(root, possibleRepositoryPath));
				}
			} catch (err) {
				// noop
			}
		}
	}

	private onPossibleGitRepositoryChange(uri: Uri): void {
		this.eventuallyScanPossibleGitRepository(uri.fsPath.replace(/\.git.*$/, ''));
	}

	private eventuallyScanPossibleGitRepository(path: string) {
		this.possibleGitRepositoryPaths.add(path);
		this.eventuallyScanPossibleGitRepositories();
	}

	@debounce(500)
	private eventuallyScanPossibleGitRepositories(): void {
		for (const path of this.possibleGitRepositoryPaths) {
			this.openRepository(path);
		}

		this.possibleGitRepositoryPaths.clear();
	}

	private async onDidChangeWorkspaceFolders({ added, removed }: WorkspaceFoldersChangeEvent): Promise<void> {
		const possibleRepositoryFolders = added
			.filter(folder => !this.getOpenRepository(folder.uri));

		const activeRepositoriesList = window.visibleTextEditors
			.map(editor => this.getRepository(editor.document.uri))
			.filter(repository => !!repository) as Repository[];

		const activeRepositories = new Set<Repository>(activeRepositoriesList);
		const openRepositoriesToDispose = removed
			.map(folder => this.getOpenRepository(folder.uri))
			.filter(r => !!r)
			.filter(r => !activeRepositories.has(r!.repository))
			.filter(r => !(workspace.workspaceFolders || []).some(f => isDescendant(f.uri.fsPath, r!.repository.root))) as OpenRepository[];

		openRepositoriesToDispose.forEach(r => r.dispose());
		await Promise.all(possibleRepositoryFolders.map(p => this.openRepository(p.uri.fsPath)));
	}

	private onDidChangeConfiguration(): void {
		const possibleRepositoryFolders = (workspace.workspaceFolders || [])
			.filter(folder => workspace.getConfiguration('git', folder.uri).get<boolean>('enabled') === true)
			.filter(folder => !this.getOpenRepository(folder.uri));

		const openRepositoriesToDispose = this.openRepositories
			.map(repository => ({ repository, root: Uri.file(repository.repository.root) }))
			.filter(({ root }) => workspace.getConfiguration('git', root).get<boolean>('enabled') !== true)
			.map(({ repository }) => repository);

		possibleRepositoryFolders.forEach(p => this.openRepository(p.uri.fsPath));
		openRepositoriesToDispose.forEach(r => r.dispose());
	}

	private async onDidChangeVisibleTextEditors(editors: readonly TextEditor[]): Promise<void> {
		const config = workspace.getConfiguration('git');
		const autoRepositoryDetection = config.get<boolean | 'subFolders' | 'openEditors'>('autoRepositoryDetection');

		if (autoRepositoryDetection !== true && autoRepositoryDetection !== 'openEditors') {
			return;
		}

		await Promise.all(editors.map(async editor => {
			const uri = editor.document.uri;

			if (uri.scheme !== 'file') {
				return;
			}

			const repository = this.getRepository(uri);

			if (repository) {
				return;
			}

			await this.openRepository(path.dirname(uri.fsPath));
		}));
	}

	private repoShouldBeIgnored(repositoryRoot: string, ignoredRepos: Set<string>) {
		for (const ignoredRepo of ignoredRepos) {
			if (path.isAbsolute(ignoredRepo)) {
				if (ignoredRepo === repositoryRoot) {
					return true;
				}
			}
			else {
				for (const workspaceFolder of workspace.workspaceFolders || []) {
					if (path.join(workspaceFolder.uri.fsPath, ignoredRepo) === repositoryRoot) {
						return true;
					}
				}
			}
		}
		return false;
	}

	@sequentialize
	async openRepository(path: string): Promise<void> {
		if (this.getRepository(path)) {
			return;
		}

		const config = workspace.getConfiguration('git', Uri.file(path));
		const enabled = config.get<boolean>('enabled') === true;

		if (!enabled) {
			return;
		}

		try {
			const rawRoot = await this.git.getRepositoryRoot(path);

			// This can happen whenever `path` has the wrong case sensitivity in
			// case insensitive file systems
			// https://github.com/Microsoft/vscode/issues/33498
			const repositoryRoot = Uri.file(rawRoot).fsPath;

			if (this.getRepository(repositoryRoot)) {
				return;
			}

			const config = workspace.getConfiguration('git');
			const ignoredRepos = config.get<string[]>('ignoredRepositories') || [];

<<<<<<< HEAD
			for (const ignoredRepo of ignoredRepos) {
				if (pathEquals(ignoredRepo, rawRoot)) {
					return;
				}
=======
			if (this.repoShouldBeIgnored(repositoryRoot, ignoredRepos)) {
				return;
>>>>>>> 0fb5275a
			}

			const dotGit = await this.git.getRepositoryDotGit(repositoryRoot);
			const repository = new Repository(this.git.open(repositoryRoot, dotGit), this.globalState, this.outputChannel);

			this.open(repository);
			await repository.status();
		} catch (err) {
			if (err.gitErrorCode === GitErrorCodes.NotAGitRepository) {
				return;
			}

			// console.error('Failed to find repository:', err);
		}
	}

	private open(repository: Repository): void {
		this.outputChannel.appendLine(`Open repository: ${repository.root}`);

		const onDidDisappearRepository = filterEvent(repository.onDidChangeState, state => state === RepositoryState.Disposed);
		const disappearListener = onDidDisappearRepository(() => dispose());
		const changeListener = repository.onDidChangeRepository(uri => this._onDidChangeRepository.fire({ repository, uri }));
		const originalResourceChangeListener = repository.onDidChangeOriginalResource(uri => this._onDidChangeOriginalResource.fire({ repository, uri }));

		const shouldDetectSubmodules = workspace
			.getConfiguration('git', Uri.file(repository.root))
			.get<boolean>('detectSubmodules') as boolean;

		const submodulesLimit = workspace
			.getConfiguration('git', Uri.file(repository.root))
			.get<number>('detectSubmodulesLimit') as number;

		const checkForSubmodules = () => {
			if (!shouldDetectSubmodules) {
				return;
			}

			if (repository.submodules.length > submodulesLimit) {
				window.showWarningMessage(localize('too many submodules', "The '{0}' repository has {1} submodules which won't be opened automatically. You can still open each one individually by opening a file within.", path.basename(repository.root), repository.submodules.length));
				statusListener.dispose();
			}

			repository.submodules
				.slice(0, submodulesLimit)
				.map(r => path.join(repository.root, r.path))
				.forEach(p => this.eventuallyScanPossibleGitRepository(p));
		};

		const statusListener = repository.onDidRunGitStatus(checkForSubmodules);
		checkForSubmodules();

		const dispose = () => {
			disappearListener.dispose();
			changeListener.dispose();
			originalResourceChangeListener.dispose();
			statusListener.dispose();
			repository.dispose();

			this.openRepositories = this.openRepositories.filter(e => e !== openRepository);
			this._onDidCloseRepository.fire(repository);
		};

		const openRepository = { repository, dispose };
		this.openRepositories.push(openRepository);
		this._onDidOpenRepository.fire(repository);
	}

	close(repository: Repository): void {
		const openRepository = this.getOpenRepository(repository);

		if (!openRepository) {
			return;
		}

		this.outputChannel.appendLine(`Close repository: ${repository.root}`);
		openRepository.dispose();
	}

	async pickRepository(): Promise<Repository | undefined> {
		if (this.openRepositories.length === 0) {
			throw new Error(localize('no repositories', "There are no available repositories"));
		}

		const picks = this.openRepositories.map((e, index) => new RepositoryPick(e.repository, index));
		const active = window.activeTextEditor;
		const repository = active && this.getRepository(active.document.fileName);
		const index = firstIndex(picks, pick => pick.repository === repository);

		// Move repository pick containing the active text editor to appear first
		if (index > -1) {
			picks.unshift(...picks.splice(index, 1));
		}

		const placeHolder = localize('pick repo', "Choose a repository");
		const pick = await window.showQuickPick(picks, { placeHolder });

		return pick && pick.repository;
	}

	getRepository(sourceControl: SourceControl): Repository | undefined;
	getRepository(resourceGroup: SourceControlResourceGroup): Repository | undefined;
	getRepository(path: string): Repository | undefined;
	getRepository(resource: Uri): Repository | undefined;
	getRepository(hint: any): Repository | undefined {
		const liveRepository = this.getOpenRepository(hint);
		return liveRepository && liveRepository.repository;
	}

	private getOpenRepository(repository: Repository): OpenRepository | undefined;
	private getOpenRepository(sourceControl: SourceControl): OpenRepository | undefined;
	private getOpenRepository(resourceGroup: SourceControlResourceGroup): OpenRepository | undefined;
	private getOpenRepository(path: string): OpenRepository | undefined;
	private getOpenRepository(resource: Uri): OpenRepository | undefined;
	private getOpenRepository(hint: any): OpenRepository | undefined {
		if (!hint) {
			return undefined;
		}

		if (hint instanceof Repository) {
			return this.openRepositories.filter(r => r.repository === hint)[0];
		}

		if (typeof hint === 'string') {
			hint = Uri.file(hint);
		}

		if (hint instanceof Uri) {
			let resourcePath: string;

			if (hint.scheme === 'git') {
				resourcePath = fromGitUri(hint).path;
			} else {
				resourcePath = hint.fsPath;
			}

			outer:
			for (const liveRepository of this.openRepositories.sort((a, b) => b.repository.root.length - a.repository.root.length)) {
				if (!isDescendant(liveRepository.repository.root, resourcePath)) {
					continue;
				}

				for (const submodule of liveRepository.repository.submodules) {
					const submoduleRoot = path.join(liveRepository.repository.root, submodule.path);

					if (isDescendant(submoduleRoot, resourcePath)) {
						continue outer;
					}
				}

				return liveRepository;
			}

			return undefined;
		}

		for (const liveRepository of this.openRepositories) {
			const repository = liveRepository.repository;

			if (hint === repository.sourceControl) {
				return liveRepository;
			}

			if (hint === repository.mergeGroup || hint === repository.indexGroup || hint === repository.workingTreeGroup) {
				return liveRepository;
			}
		}

		return undefined;
	}

	getRepositoryForSubmodule(submoduleUri: Uri): Repository | undefined {
		for (const repository of this.repositories) {
			for (const submodule of repository.submodules) {
				const submodulePath = path.join(repository.root, submodule.path);

				if (submodulePath === submoduleUri.fsPath) {
					return repository;
				}
			}
		}

		return undefined;
	}

	dispose(): void {
		const openRepositories = [...this.openRepositories];
		openRepositories.forEach(r => r.dispose());
		this.openRepositories = [];

		this.possibleGitRepositoryPaths.clear();
		this.disposables = dispose(this.disposables);
	}
}<|MERGE_RESOLUTION|>--- conflicted
+++ resolved
@@ -215,24 +215,6 @@
 		}));
 	}
 
-	private repoShouldBeIgnored(repositoryRoot: string, ignoredRepos: Set<string>) {
-		for (const ignoredRepo of ignoredRepos) {
-			if (path.isAbsolute(ignoredRepo)) {
-				if (ignoredRepo === repositoryRoot) {
-					return true;
-				}
-			}
-			else {
-				for (const workspaceFolder of workspace.workspaceFolders || []) {
-					if (path.join(workspaceFolder.uri.fsPath, ignoredRepo) === repositoryRoot) {
-						return true;
-					}
-				}
-			}
-		}
-		return false;
-	}
-
 	@sequentialize
 	async openRepository(path: string): Promise<void> {
 		if (this.getRepository(path)) {
@@ -258,18 +240,8 @@
 				return;
 			}
 
-			const config = workspace.getConfiguration('git');
-			const ignoredRepos = config.get<string[]>('ignoredRepositories') || [];
-
-<<<<<<< HEAD
-			for (const ignoredRepo of ignoredRepos) {
-				if (pathEquals(ignoredRepo, rawRoot)) {
-					return;
-				}
-=======
-			if (this.repoShouldBeIgnored(repositoryRoot, ignoredRepos)) {
-				return;
->>>>>>> 0fb5275a
+			if (this.shouldRepositoryBeIgnored(rawRoot)) {
+				return;
 			}
 
 			const dotGit = await this.git.getRepositoryDotGit(repositoryRoot);
@@ -284,6 +256,27 @@
 
 			// console.error('Failed to find repository:', err);
 		}
+	}
+
+	private shouldRepositoryBeIgnored(repositoryRoot: string): boolean {
+		const config = workspace.getConfiguration('git');
+		const ignoredRepos = config.get<string[]>('ignoredRepositories') || [];
+
+		for (const ignoredRepo of ignoredRepos) {
+			if (path.isAbsolute(ignoredRepo)) {
+				if (pathEquals(ignoredRepo, repositoryRoot)) {
+					return true;
+				}
+			} else {
+				for (const folder of workspace.workspaceFolders || []) {
+					if (pathEquals(path.join(folder.uri.fsPath, ignoredRepo), repositoryRoot)) {
+						return true;
+					}
+				}
+			}
+		}
+
+		return false;
 	}
 
 	private open(repository: Repository): void {
